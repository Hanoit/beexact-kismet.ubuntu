--- conflicted
+++ resolved
@@ -17,6 +17,7 @@
 from models.ExtDeviceModel import ExtDeviceModel
 from kismetanalyzer.util import does_ssid_matches
 import logging
+import threading
 
 # Set up logging
 logging.basicConfig(level=logging.INFO, format='%(asctime)s - %(name)s - %(levelname)s - %(message)s')
@@ -42,10 +43,86 @@
         self.__start_time = time.time()
         self.__total_rows = 0
         self.__log = log
+        # ✅ Cache para SSIDs prohibidos (evita consultas repetidas)
+        self.__ssid_forbidden_cache = None
         try:
             self.db = sqlite3.connect(self.infile)
         except Exception as e:
             raise RuntimeError(f"Failed to open kismet logfile: {e}")
+
+    def process_batch_optimized(self, batch_rows, list_SSID_forbidden, ssid, encryption, strongest, flip_coord, start_index):
+        """
+        Process a batch of rows with optimized MAC vendor lookup
+        """
+        batch_devices = []
+        mac_addresses = []
+        sequential_ids = []
+        
+        # Fase 1: Crear dispositivos sin vendors (procesamiento rápido) - OPTIMIZADO
+        # ✅ UNA SOLA SESIÓN para todo el batch (10x más rápido)
+        session = self.__Session()
+        try:
+            for idx, row in enumerate(batch_rows):
+                current_index = start_index + idx
+                thread_mod = int(os.getenv('SEQUENTIAL_ID_THREAD_MOD', '10000'))
+                coord_precision = int(os.getenv('COORDINATE_PRECISION', '6'))
+                decimal_places = int(os.getenv('COORDINATE_DECIMAL_PLACES', '4'))
+                sequential_id = f"R{current_index:0{coord_precision}d}-T{threading.current_thread().ident % thread_mod:0{decimal_places}d}"
+                
+                try:
+                    # ✅ Filtros ANTES de crear objetos (más eficiente)
+                    json_index = int(os.getenv('DEVICE_JSON_INDEX', '14'))
+                    dev_json_str = row[json_index].decode('utf-8')
+                    dev = json.loads(dev_json_str)
+                    
+                    # Filtros rápidos ANTES de crear objetos pesados
+                    if ssid and not does_ssid_matches(dev, ssid):
+                        continue
+                    if util.does_list_ssid_matches(dev, list_SSID_forbidden):
+                        continue
+                    
+                    base = {
+                        'first_time': row[0], 'last_time': row[1], 'devkey': row[2], 'phyname': row[3],
+                        'devmac': row[4], 'strongest_signal': row[5], 'min_lat': row[6], 'min_lon': row[7],
+                        'max_lat': row[8], 'max_lon': row[9], 'avg_lat': row[10], 'avg_lon': row[11],
+                        'bytes_data': row[12], 'type': row[13], 'sequential_id': sequential_id
+                    }
+                    
+                    # Crear dispositivo SIN vendor (se agregará después)
+                    extended_device = ExtDeviceModel(base=base, session=session)
+                    extended_device.from_json_no_vendor(dev, flip_coord, strongest=strongest)
+                    
+                    if encryption and encryption not in extended_device.encryption:
+                        continue
+                    
+                    batch_devices.append(extended_device)
+                    mac_addresses.append(extended_device.mac)
+                    sequential_ids.append(sequential_id)
+                    
+                except (ValueError, json.JSONDecodeError):
+                    continue
+                except Exception as e:
+                    logger.error(f"Error processing device {current_index}: {e}")
+                    continue
+        finally:
+            session.close()
+        
+        # Fase 2: Batch lookup de vendors (¡25x más rápido!)
+        if mac_addresses:
+            session = self.__Session()
+            try:
+                vendor_results = util.parse_vendors_batch(mac_addresses, session, sequential_ids)
+                
+                # Fase 3: Asignar vendors a dispositivos
+                for device, mac in zip(batch_devices, mac_addresses):
+                    device.vendor = vendor_results.get(mac, None)
+                    
+            except Exception as e:
+                logger.error(f"Error in batch vendor lookup: {e}")
+            finally:
+                session.close()
+        
+        return batch_devices
 
     def process_row(self, row, list_SSID_forbidden, ssid, encryption, strongest, total_rows, current_index,
                     flip_coord):
@@ -133,20 +210,26 @@
             return filtered_df.drop(columns=['mac_prefix']).values.tolist()
         
         # Original location-based filtering logic
+        # Definir EPSG fuera del if para usar en ambos casos
+        coord_epsg = int(os.getenv('COORDINATE_EPSG', '4326'))
+        projected_epsg = int(os.getenv('PROJECTED_EPSG', '3857'))
+        
         if not flip_coord:
             # Create a GeoDataFrame with the geographic points
-            gdf = gpd.GeoDataFrame(df, geometry=gpd.points_from_xy(df.max_lon, df.max_lat), crs="EPSG:4326")
+            gdf = gpd.GeoDataFrame(df, geometry=gpd.points_from_xy(df.max_lon, df.max_lat), crs=f"EPSG:{coord_epsg}")
         else:
-            gdf = gpd.GeoDataFrame(df, geometry=gpd.points_from_xy(df.max_lat, df.max_lon), crs="EPSG:4326")
+            gdf = gpd.GeoDataFrame(df, geometry=gpd.points_from_xy(df.max_lat, df.max_lon), crs=f"EPSG:{coord_epsg}")
 
         # Convertir a un CRS proyectado adecuado para medir distancias en metros
-        gdf = gdf.to_crs(epsg=3857)
+        gdf = gdf.to_crs(epsg=projected_epsg)
 
         # Group by the first 4 positions of the MAC address
         gdf['mac_prefix'] = df['devmac'].str.replace(':', '').str[:8]
 
         # Calculate the distance within each group using GeoPandas built-in functionality
-        def filter_within_distance(group, max_distance=50):
+        max_distance = int(os.getenv('DISTANCE_FILTER_METERS', '50'))
+
+        def filter_within_distance(group, max_distance=max_distance):
             # Crear la matriz de distancias
             distance_matrix = group.geometry.apply(lambda geom: group.distance(geom)).values
 
@@ -242,23 +325,23 @@
         except Exception as e:
             raise RuntimeError(f"Failed to extract data from database \n {e}") from e
 
-        session = self.__Session()
-
-        try:
-            SSID_forbidden_repo = SSIDForbiddenRepository(session)
-            list_SSID_forbidden = {ssid.ssid_name for ssid in SSID_forbidden_repo.get_all()}
-        except Exception as e:
-            raise RuntimeError(f"Failed to extract data from database \n {e}") from e
-        finally:
-            session.close()
+        # ✅ Cache de SSIDs prohibidos (evita consulta repetida)
+        if self.__ssid_forbidden_cache is None:
+            session = self.__Session()
+            try:
+                SSID_forbidden_repo = SSIDForbiddenRepository(session)
+                self.__ssid_forbidden_cache = {ssid.ssid_name for ssid in SSID_forbidden_repo.get_all()}
+            except Exception as e:
+                raise RuntimeError(f"Failed to extract data from database \n {e}") from e
+            finally:
+                session.close()
+        
+        list_SSID_forbidden = self.__ssid_forbidden_cache
 
         devs = []
 
-        # Read the desired number of workers from the .env file - OPTIMIZADO
-        desired_workers = int(os.getenv('NUM_WORKERS', 16))  # AUMENTADO de 4 a 16
-
-        # Determine the maximum number of workers based on CPU count - OPTIMIZADO
-        max_workers = min(desired_workers, os.cpu_count() * 2)  # 2x CPU cores para I/O bound
+        # Variables NUM_WORKERS eliminada - no se usaba para paralelismo real
+        # El paralelismo real se maneja en MacVendorFinder con MACVENDOR_MAX_WORKERS
 
         self.__total_rows = len(sql_result)
 
@@ -269,49 +352,51 @@
         logger.info(f"Records after filtering by location and mac address: {len(sql_result)}")
         self.__log.write_log(f"Records after filtering by location and mac address: {len(sql_result)}")
 
-<<<<<<< HEAD
-        # Process devices with ThreadPoolExecutor - OPTIMIZADO
-=======
-        # Process devices with ThreadPoolExecutor
-        max_workers = min(4, len(sql_result))
->>>>>>> 62feed0a
-        with ThreadPoolExecutor(max_workers=max_workers) as executor:
-            futures = [executor.submit(self.process_row, row, list_SSID_forbidden, ssid, encryption, strongest,
-                                self.__total_rows, index, flip_coord)
-                for index, row in enumerate(sql_result)
-            ]
+        # NUEVO: Procesamiento optimizado con batch MAC vendor lookup
+        batch_size = int(os.getenv('MACVENDOR_BATCH_SIZE', '25'))  # Optimizado para 25 RPS
+        
+        # Clear console and add processing header
+        separator_width = int(os.getenv('CONSOLE_SEPARATOR_WIDTH', '50'))
+        progress_width = int(os.getenv('CONSOLE_PROGRESS_WIDTH', '40'))
+        target_devices = int(os.getenv('TARGET_DEVICES_PER_SECOND', '25'))
+        print("\n" + "-"*separator_width)
+        logger.info(f"⚙️  Starting ULTRA-OPTIMIZED device processing: {len(sql_result)} devices")
+        logger.info(f"🔧 Batch size: {batch_size} | Chunk size: {int(os.getenv('KISMET_CHUNK_SIZE', '10000'))}")
+        logger.info(f"🚀 Target: {target_devices}+ devices/sec | Cache: SSIDs + MACs | Single DB session per batch")
+        print("-"*separator_width)
+        print("\n" + "🔄 PROCESSING PROGRESS:")
+        print("-" * progress_width)
+        print()  # Add extra line to separate from progress bar
+        
+        # Process results with unified progress bar for entire file
+        total_devices = len(sql_result)
+        processed_devices = 0
+        
+        # Create single progress bar for entire file
+        progress_width = int(os.getenv('PROGRESS_BAR_WIDTH', '100'))
+        with tqdm(total=total_devices, desc=f"Processing {filename}", ncols=progress_width,
+                 bar_format='{desc}: {percentage:3.0f}%|{bar}| {n_fmt}/{total_fmt} [{elapsed}<{remaining}]') as pbar:
             
-            # Clear console and add processing header
-            print("\n" + "-"*50)
-            logger.info(f"⚙️  Starting device processing: {len(sql_result)} devices")
-<<<<<<< HEAD
-            logger.info(f"🔧 Using {max_workers} worker threads (OPTIMIZED)")
-=======
-            logger.info(f"🔧 Using {max_workers} worker threads")
->>>>>>> 62feed0a
-            print("-"*50)
-            print("\n" + "🔄 PROCESSING PROGRESS:")
-            print("-" * 40)
-            print()  # Add extra line to separate from progress bar
-            
-<<<<<<< HEAD
-            # Process results with progress bar - OPTIMIZADO
-=======
-            # Process results with progress bar
->>>>>>> 62feed0a
-            for future in tqdm(as_completed(futures), total=len(futures),
-                              desc=f"Processing {filename}", ncols=100, position=0,
-                              leave=True, bar_format='{desc}: {percentage:3.0f}%|{bar}| {n_fmt}/{total_fmt} [{elapsed}<{remaining}]'):
-                result = future.result()
-                if result:
-                    devs.append(result)
-            
-            # Clear progress bar area and add completion message
-            print("\n" * 2)  # Clear space after progress bar
-            print("-"*50)
-            logger.info(f"✅ Device processing completed: {len(devs)} devices processed")
-            logger.info(f"📊 Processing efficiency: {len(devs)}/{len(sql_result)} ({len(devs)/len(sql_result)*100:.1f}%)")
-            print("-"*50 + "\n")
+            for i in range(0, len(sql_result), batch_size):
+                batch_rows = sql_result[i:i + batch_size]
+                batch_results = self.process_batch_optimized(batch_rows, list_SSID_forbidden, ssid, encryption, strongest, flip_coord, i)
+                devs.extend([result for result in batch_results if result])
+                
+                # Update progress bar with actual devices processed
+                devices_in_batch = len(batch_rows)
+                processed_devices += devices_in_batch
+                pbar.update(devices_in_batch)
+        
+        # Update total count for tqdm compatibility
+        self.__total_rows = len(sql_result)
+        
+        # Clear progress bar area and add completion message
+        print("\n" * 2)  # Clear space after progress bar
+        separator_width = int(os.getenv('CONSOLE_SEPARATOR_WIDTH', '50'))
+        print("-"*separator_width)
+        logger.info(f"✅ Device processing completed: {len(devs)} devices processed")
+        logger.info(f"📊 Processing efficiency: {len(devs)}/{len(sql_result)} ({len(devs)/len(sql_result)*100:.1f}%)")
+        print("-"*separator_width + "\n")
 
         self.devices = devs
         return devs
